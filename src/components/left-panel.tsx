"use client";

import { db } from "@/data/db";
import { useProjectUpdater } from "@/data/mutations";
import {
  queryKeys,
  useProject,
  useProjectMediaItems,
  useVideoComposition,
} from "@/data/queries";
import { type MediaItem, PROJECT_PLACEHOLDER } from "@/data/schema";
import {
  type MediaType,
  useProjectId,
  useVideoProjectStore,
} from "@/data/store";
import { toast } from "@/hooks/use-toast";
import { extractVideoThumbnail, getMediaMetadata } from "@/lib/ffmpeg";
import { resolveMediaUrl } from "@/lib/utils";
import { useQueryClient } from "@tanstack/react-query";
import {
  ChevronDown,
  CloudUploadIcon,
  FilmIcon,
  FolderOpenIcon,
  GalleryVerticalIcon,
  ImageIcon,
  ImagePlusIcon,
  ListPlusIcon,
  LoaderCircleIcon,
  MicIcon,
  MusicIcon,
  SparklesIcon,
} from "lucide-react";
import { useTranslations } from "next-intl";
import { useEffect, useState } from "react";

const DEFAULT_TIMELINE_DURATION_MS = PROJECT_PLACEHOLDER.duration ?? 30000;
const MIN_TIMELINE_DURATION_MS = 1000;
import { MediaItemPanel } from "./media-panel";
import { ProjectStatsDialog } from "./project-stats-dialog";
import {
  Accordion,
  AccordionContent,
  AccordionItem,
  AccordionTrigger,
} from "./ui/accordion";
import { Button } from "./ui/button";
import {
  DropdownMenu,
  DropdownMenuContent,
  DropdownMenuItem,
  DropdownMenuTrigger,
} from "./ui/dropdown-menu";
import { Input } from "./ui/input";
import { Textarea } from "./ui/textarea";

export default function LeftPanel() {
  const t = useTranslations("app.leftPanel");
  const tToast = useTranslations("app.toast");
  const projectId = useProjectId();
  const { data: project = PROJECT_PLACEHOLDER } = useProject(projectId);
  const { data: composition } = useVideoComposition(projectId);
  const projectUpdate = useProjectUpdater(projectId);
  const [mediaType, setMediaType] = useState("all");
  const queryClient = useQueryClient();

  const { data: mediaItems = [], isLoading } = useProjectMediaItems(projectId);
  const setProjectDialogOpen = useVideoProjectStore(
    (s) => s.setProjectDialogOpen,
  );
  const openGenerateDialog = useVideoProjectStore((s) => s.openGenerateDialog);
  const [timelineDurationInput, setTimelineDurationInput] = useState(
    () =>
      `${((project.duration ?? DEFAULT_TIMELINE_DURATION_MS) / 1000).toFixed(2)}`,
  );

  const frames = composition?.frames ?? {};
  const hasFrames = Object.values(frames).some((trackFrames) =>
    Array.isArray(trackFrames) ? trackFrames.length > 0 : false,
  );

  const [isUploading, setIsUploading] = useState(false);
  const MAX_FILE_SIZE = 50 * 1024 * 1024;

  const commitTimelineDuration = (value: string) => {
    const parsedSeconds = Number.parseFloat(value);
    if (!Number.isFinite(parsedSeconds) || parsedSeconds <= 0) {
      const fallbackMs = project.duration ?? DEFAULT_TIMELINE_DURATION_MS;
      setTimelineDurationInput(`${(fallbackMs / 1000).toFixed(2)}`);
      return;
    }

    const roundedSeconds = Number(parsedSeconds.toFixed(2));
    const nextDurationMs = Math.max(
      roundedSeconds * 1000,
      MIN_TIMELINE_DURATION_MS,
    );
    setTimelineDurationInput(`${(nextDurationMs / 1000).toFixed(2)}`);
    projectUpdate.mutate({ duration: nextDurationMs });
  };

  const handleFitTimelineToContent = () => {
    if (!hasFrames) {
      commitTimelineDuration(`${DEFAULT_TIMELINE_DURATION_MS / 1000}`);
      return;
    }

    const maxEndMs = Object.values(frames)
      .flat()
      .reduce((max, frame) => {
        const end = frame.timestamp + frame.duration;
        return end > max ? end : max;
      }, 0);

    const computedSeconds = maxEndMs / 1000;
    commitTimelineDuration(`${computedSeconds}`);
  };

  const handleFileUpload = async (e: React.ChangeEvent<HTMLInputElement>) => {
    const files = e.target.files;
    if (!files || files.length === 0) return;

    const fileArray = Array.from(files);
    const oversizedFiles = fileArray.filter(
      (file) => file.size > MAX_FILE_SIZE,
    );

    if (oversizedFiles.length > 0) {
      toast({
        title: tToast("uploadFailed"),
        description: `${tToast("uploadFailedDesc")}: Files must be under 50MB`,
      });
      e.target.value = "";
      return;
    }

    setIsUploading(true);
    try {
      await handleUploadComplete(fileArray);
    } catch (err) {
      console.warn(`ERROR! ${err}`);
      toast({
        title: tToast("uploadFailed"),
        description: tToast("uploadFailedDesc"),
      });
    } finally {
      setIsUploading(false);
      e.target.value = "";
    }
  };

  const handleUploadComplete = async (files: File[]) => {
    for (let i = 0; i < files.length; i++) {
      const file = files[i];
      const mediaType = file.type.split("/")[0];
      const outputType = mediaType === "audio" ? "music" : mediaType;

      const data: Omit<MediaItem, "id"> = {
        projectId,
        kind: "uploaded",
        createdAt: Date.now(),
        mediaType: outputType as MediaType,
        status: "completed",
        url: file.name,
        blob: file,
      };

      const mediaId = await db.media.create(data);
      const media = await db.media.find(mediaId as string);

      if (media) {
        const mediaMetadata = await getMediaMetadata(media as MediaItem);

<<<<<<< HEAD
        let thumbnailBlob: Blob | undefined = undefined;
        if (media.mediaType === "video") {
          const videoUrl = resolveMediaUrl(media);
          if (videoUrl) {
            thumbnailBlob = (await extractVideoThumbnail(videoUrl)) ?? undefined;
=======
        let thumbnailBlob = null;
        if (media.mediaType === "video") {
          const videoUrl = resolveMediaUrl(media);
          if (videoUrl) {
            thumbnailBlob = await extractVideoThumbnail(videoUrl);
>>>>>>> ab270ae3
          }
        }

        await db.media
          .update(media.id, {
            ...media,
            metadata: {
              ...(mediaMetadata?.media || {}),
            },
<<<<<<< HEAD
            thumbnailBlob,
=======
            thumbnailBlob: thumbnailBlob,
>>>>>>> ab270ae3
          })
          .finally(() => {
            queryClient.invalidateQueries({
              queryKey: queryKeys.projectMediaItems(projectId),
            });
          });
      }
    }
  };

  return (
    <div className="flex flex-col border-r border-border w-96">
      <div className="p-4 flex items-center gap-4 border-b border-border">
        <div className="flex w-full">
          <Accordion type="single" collapsible className="w-full">
            <AccordionItem value="item-1" className="border-b-0">
              <AccordionTrigger className="py-4 h-10">
                <div className="flex flex-row items-center">
                  <h2 className="text-sm text-muted-foreground font-semibold flex-1">
                    {project?.title || t("projectSettings")}
                  </h2>
                </div>
              </AccordionTrigger>
              <AccordionContent className="border-b-0">
                <div className="flex flex-col gap-4">
                  <Input
                    id="projectName"
                    name="name"
                    placeholder={t("untitled")}
                    value={project.title}
                    onChange={(e) =>
                      projectUpdate.mutate({ title: e.target.value })
                    }
                    onBlur={(e) =>
                      projectUpdate.mutate({ title: e.target.value.trim() })
                    }
                  />

                  <Textarea
                    id="projectDescription"
                    name="description"
                    placeholder={t("describeVideo")}
                    className="resize-none"
                    value={project.description}
                    rows={6}
                    onChange={(e) =>
                      projectUpdate.mutate({ description: e.target.value })
                    }
                    onBlur={(e) =>
                      projectUpdate.mutate({
                        description: e.target.value.trim(),
                      })
                    }
                  />
                  <div className="flex flex-col gap-2">
                    <label
                      htmlFor="timelineDuration"
                      className="text-xs font-medium text-muted-foreground"
                    >
                      {t("timelineDuration")}
                    </label>
                    <div className="flex items-center gap-2">
                      <Input
                        id="timelineDuration"
                        type="number"
                        inputMode="decimal"
                        min={MIN_TIMELINE_DURATION_MS / 1000}
                        step={0.5}
                        value={timelineDurationInput}
                        onChange={(event) =>
                          setTimelineDurationInput(event.target.value)
                        }
                        onBlur={(event) =>
                          commitTimelineDuration(event.target.value)
                        }
                        onKeyDown={(event) => {
                          if (event.key === "Enter") {
                            event.currentTarget.blur();
                          }
                        }}
                      />
                      <Button
                        type="button"
                        variant="secondary"
                        size="sm"
                        onClick={handleFitTimelineToContent}
                        disabled={!hasFrames}
                      >
                        {t("fitToContent")}
                      </Button>
                    </div>
                  </div>
                </div>
              </AccordionContent>
            </AccordionItem>
          </Accordion>
        </div>
        <div className="self-start">
          <Button
            className="mt-2"
            variant="secondary"
            size="sm"
            onClick={() => setProjectDialogOpen(true)}
          >
            <FolderOpenIcon className="w-4 h-4 opacity-50" />
          </Button>
        </div>
      </div>
      <div className="flex-1 py-4 flex flex-col gap-4 border-b border-border h-full overflow-hidden relative">
        <div className="flex flex-row items-center gap-2 px-4">
          <h2 className="text-sm text-muted-foreground font-semibold flex-1">
            {t("gallery")}
          </h2>
          <div className="flex gap-2">
            <DropdownMenu>
              <DropdownMenuTrigger asChild>
                <Button variant="ghost" size="sm" className="px-2">
                  <ListPlusIcon className="w-4 h-4 opacity-50" />
                  <span className="capitalize">{mediaType}</span>
                  <ChevronDown className="w-4 h-4 opacity-50" />
                </Button>
              </DropdownMenuTrigger>
              <DropdownMenuContent side="bottom" align="start">
                <DropdownMenuItem
                  className="text-sm"
                  onClick={() => setMediaType("all")}
                >
                  <GalleryVerticalIcon className="w-4 h-4 opacity-50" />
                  {t("all")}
                </DropdownMenuItem>
                <DropdownMenuItem
                  className="text-sm"
                  onClick={() => setMediaType("image")}
                >
                  <ImageIcon className="w-4 h-4 opacity-50" />
                  {t("image")}
                </DropdownMenuItem>
                <DropdownMenuItem
                  className="text-sm"
                  onClick={() => setMediaType("music")}
                >
                  <MusicIcon className="w-4 h-4 opacity-50" />
                  {t("music")}
                </DropdownMenuItem>
                <DropdownMenuItem
                  className="text-sm"
                  onClick={() => setMediaType("voiceover")}
                >
                  <MicIcon className="w-4 h-4 opacity-50" />
                  {t("voiceover")}
                </DropdownMenuItem>
                <DropdownMenuItem
                  className="text-sm"
                  onClick={() => setMediaType("video")}
                >
                  <FilmIcon className="w-4 h-4 opacity-50" />
                  {t("video")}
                </DropdownMenuItem>
              </DropdownMenuContent>
            </DropdownMenu>
            <Button
              variant="secondary"
              size="sm"
              disabled={isUploading}
              className="cursor-pointer disabled:cursor-default disabled:opacity-50"
              asChild
            >
              <label htmlFor="fileUploadButton">
                <Input
                  id="fileUploadButton"
                  type="file"
                  className="hidden"
                  onChange={handleFileUpload}
                  multiple={false}
                  disabled={isUploading}
                  accept="image/*,audio/*,video/*"
                />
                {isUploading ? (
                  <LoaderCircleIcon className="w-4 h-4 opacity-50 animate-spin" />
                ) : (
                  <CloudUploadIcon className="w-4 h-4 opacity-50" />
                )}
              </label>
            </Button>
            <ProjectStatsDialog />
          </div>
          {mediaItems.length > 0 && (
            <Button
              variant="secondary"
              size="sm"
              onClick={() => openGenerateDialog()}
            >
              <SparklesIcon className="w-4 h-4 opacity-50" />
              {t("generate")}
            </Button>
          )}
        </div>
        {!isLoading && mediaItems.length === 0 && (
          <div className="h-full flex flex-col items-center justify-center gap-4 px-4">
            <p className="text-sm text-center">{t("emptyMessage")}</p>
            <Button
              variant="secondary"
              size="sm"
              onClick={() => openGenerateDialog()}
            >
              <ImagePlusIcon className="w-4 h-4 opacity-50" />
              {t("generate")}
            </Button>
          </div>
        )}

        {mediaItems.length > 0 && (
          <MediaItemPanel
            data={mediaItems}
            mediaType={mediaType}
            className="overflow-y-auto"
          />
        )}
        <div className="absolute bottom-0 left-0 right-0 bg-gradient-to-t from-background to-transparent via-background via-60% h-8 pointer-events-none" />
      </div>
    </div>
  );
}<|MERGE_RESOLUTION|>--- conflicted
+++ resolved
@@ -172,19 +172,11 @@
       if (media) {
         const mediaMetadata = await getMediaMetadata(media as MediaItem);
 
-<<<<<<< HEAD
-        let thumbnailBlob: Blob | undefined = undefined;
-        if (media.mediaType === "video") {
-          const videoUrl = resolveMediaUrl(media);
-          if (videoUrl) {
-            thumbnailBlob = (await extractVideoThumbnail(videoUrl)) ?? undefined;
-=======
         let thumbnailBlob = null;
         if (media.mediaType === "video") {
           const videoUrl = resolveMediaUrl(media);
           if (videoUrl) {
             thumbnailBlob = await extractVideoThumbnail(videoUrl);
->>>>>>> ab270ae3
           }
         }
 
@@ -194,11 +186,7 @@
             metadata: {
               ...(mediaMetadata?.media || {}),
             },
-<<<<<<< HEAD
-            thumbnailBlob,
-=======
             thumbnailBlob: thumbnailBlob,
->>>>>>> ab270ae3
           })
           .finally(() => {
             queryClient.invalidateQueries({
