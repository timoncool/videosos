--- conflicted
+++ resolved
@@ -79,11 +79,7 @@
             });
             await db.media.update(data.id, {
               ...data,
-<<<<<<< HEAD
-              thumbnailBlob,
-=======
               thumbnailBlob: thumbnailBlob,
->>>>>>> ab270ae3
             });
             await queryClient.invalidateQueries({
               queryKey: queryKeys.projectMediaItems(data.projectId),
@@ -419,7 +415,7 @@
                 });
                 await db.media.update(data.id, {
                   ...currentData,
-                  thumbnailBlob,
+                  thumbnailBlob: thumbnailBlob,
                 });
                 await queryClient.invalidateQueries({
                   queryKey: queryKeys.projectMediaItems(data.projectId),
@@ -427,7 +423,7 @@
 
                 currentData = {
                   ...currentData,
-                  thumbnailBlob,
+                  thumbnailBlob: thumbnailBlob,
                 } as GeneratedMediaItem;
               }
             }
