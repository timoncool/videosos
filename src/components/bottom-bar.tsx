"use client";

import { db } from "@/data/db";
import {
  queryKeys,
  refreshVideoCache,
  useProject,
  useVideoComposition,
} from "@/data/queries";
import {
  type MediaItem,
  PROJECT_PLACEHOLDER,
  TRACK_TYPE_ORDER,
  type VideoTrack,
} from "@/data/schema";
import { useProjectId, useVideoProjectStore } from "@/data/store";
import { cn, resolveDuration, resolveMediaUrl } from "@/lib/utils";
import { useMutation, useQuery, useQueryClient } from "@tanstack/react-query";
import { useTranslations } from "next-intl";
import {
  type ChangeEvent,
  type DragEventHandler,
  type KeyboardEventHandler,
  type MouseEventHandler,
  type WheelEventHandler,
  useEffect,
  useMemo,
  useRef,
  useState,
} from "react";
import { VideoControls } from "./video-controls";
import { TimelineRuler } from "./video/timeline";
import { VideoTrackRow } from "./video/track";

export default function BottomBar() {
  const t = useTranslations("app.bottomBar");
  const queryClient = useQueryClient();
  const projectId = useProjectId();
  const { data: project = PROJECT_PLACEHOLDER } = useProject(projectId);
  const player = useVideoProjectStore((s) => s.player);
  const playerCurrentTimestamp = useVideoProjectStore(
    (s) => s.playerCurrentTimestamp,
  );
  const setPlayerCurrentTimestamp = useVideoProjectStore(
    (s) => s.setPlayerCurrentTimestamp,
  );
  const selectKeyframe = useVideoProjectStore((s) => s.selectKeyframe);
  const timelineScrollRef = useRef<HTMLDivElement>(null);
  const timelineContentRef = useRef<HTMLDivElement>(null);
  const [zoom, setZoom] = useState(1);
  const timelineDurationMs = project?.duration ?? 30000;
  const timelineDurationSeconds = timelineDurationMs / 1000;
  const FPS = 30;
  const MIN_ZOOM = 0.5;
  const MAX_ZOOM = 4;
  const ZOOM_STEP = 0.25;
  const currentMinutes = Math.floor(playerCurrentTimestamp / 60);
  const formattedCurrentMinutes = currentMinutes.toString().padStart(2, "0");
  const currentSeconds = playerCurrentTimestamp % 60;
  const formattedCurrentSeconds = currentSeconds.toFixed(2).padStart(5, "0");
  const totalMinutes = Math.floor(timelineDurationSeconds / 60);
  const formattedTotalMinutes = totalMinutes.toString().padStart(2, "0");
  const formattedTotalSeconds = (timelineDurationSeconds % 60)
    .toFixed(2)
    .padStart(5, "0");
  const [dragOverTracks, setDragOverTracks] = useState(false);

  const { data: tracks = [] } = useQuery({
    queryKey: queryKeys.projectTracks(projectId),
    queryFn: async () => {
      const result = await db.tracks.tracksByProject(projectId);
      return result.toSorted(
        (a, b) => TRACK_TYPE_ORDER[a.type] - TRACK_TYPE_ORDER[b.type],
      );
    },
  });

  const { data: composition } = useVideoComposition(projectId);
  const frames = composition?.frames ?? {};

  const handleOnDragOver: DragEventHandler<HTMLDivElement> = (event) => {
    event.preventDefault();
    event.dataTransfer.dropEffect = "copy";
    setDragOverTracks(true);
  };

  const addToTrack = useMutation({
    mutationFn: async (media: MediaItem) => {
      const trackType = media.mediaType === "image" ? "video" : media.mediaType;
      let track = tracks.find((t) => t.type === trackType);
      if (!track) {
        const id = await db.tracks.create({
          projectId: media.projectId,
          type: trackType,
          label: media.mediaType,
          locked: true,
        });
        const newTrack = await db.tracks.find(id.toString());
        if (!newTrack) {
          return;
        }
        track = newTrack;
      }

      const keyframes = frames[track.id] ?? [];

      const lastKeyframe = [...keyframes]
        .sort((a, b) => a.timestamp - b.timestamp)
        .reduce(
          (acc, frame) => {
            if (frame.timestamp + frame.duration > acc.timestamp + acc.duration)
              return frame;
            return acc;
          },
          { timestamp: 0, duration: 0 },
        );

      const mediaDuration = resolveDuration(media) ?? 5000;
      const duration = mediaDuration;
      const timestamp = lastKeyframe
        ? lastKeyframe.timestamp + 1 + lastKeyframe.duration
        : 0;

      const mediaUrl = resolveMediaUrl(media);

      if (!mediaUrl) {
        console.error("Cannot add media to timeline: no playable URL", media);
        return null;
      }

      const newId = await db.keyFrames.create({
        trackId: track.id,
        data: {
          mediaId: media.id,
          type: media.mediaType,
          prompt: media.input?.prompt || "",
          url: mediaUrl,
        },
        timestamp,
        duration,
      });

      const newKeyframe = await db.keyFrames.find(newId.toString());

      const newEndTime = timestamp + duration;
      const currentProject = await db.projects.find(projectId);
      const projectDuration = currentProject?.duration ?? 30000;

      if (newEndTime > projectDuration) {
        await db.projects.update(projectId, {
          duration: newEndTime + 1000,
        });
        await queryClient.invalidateQueries({
          queryKey: queryKeys.project(projectId),
        });
      }

      return newKeyframe;
    },
    onSuccess: (data) => {
      if (!data) return;
      refreshVideoCache(queryClient, projectId);
      selectKeyframe(data.id);
    },
  });

  const trackObj: Record<string, VideoTrack> = useMemo(() => {
    return {
      video:
        tracks.find((t) => t.type === "video") ||
        ({
          id: "video",
          type: "video",
          label: t("video"),
          locked: true,
          keyframes: [],
          projectId: projectId,
        } as VideoTrack),
      music:
        tracks.find((t) => t.type === "music") ||
        ({
          id: "music",
          type: "music",
          label: t("music"),
          locked: true,
          keyframes: [],
          projectId: projectId,
        } as VideoTrack),
      voiceover:
        tracks.find((t) => t.type === "voiceover") ||
        ({
          id: "voiceover",
          type: "voiceover",
          label: t("voiceover"),
          locked: true,
          keyframes: [],
          projectId: projectId,
        } as VideoTrack),
    };
  }, [tracks, projectId, t]);

  const handleOnDrop: DragEventHandler<HTMLDivElement> = (event) => {
    event.preventDefault();
    event.stopPropagation();
    setDragOverTracks(false);

    let jobPayload = event.dataTransfer.getData("job");
    if (!jobPayload) {
      jobPayload = event.dataTransfer.getData("application/json");
    }
    if (!jobPayload) {
      jobPayload = event.dataTransfer.getData("text/plain");
    }

    if (!jobPayload) {
      return false;
    }

    try {
      const job: MediaItem = JSON.parse(jobPayload);
      setTimeout(() => {
        addToTrack.mutate(job);
      }, 0);
      return true;
    } catch (error) {
      console.error("Failed to parse job data:", error, jobPayload);
      return false;
    }
  };

  const seekToTimestamp = (nextTimestamp: number) => {
    const clampedTimestamp = Math.max(
      0,
      Math.min(nextTimestamp, timelineDurationSeconds),
    );

    if (player) {
      const frame = Math.round(clampedTimestamp * FPS);
      player.seekTo(frame);
    }

    setPlayerCurrentTimestamp(clampedTimestamp);
  };

  const handleTimelineClick: MouseEventHandler<HTMLDivElement> = (event) => {
    if (
      (event.target as HTMLElement).closest(
        'button,[role="button"],a,input,textarea,select',
      )
    ) {
      return;
    }

    const scrollContainer = timelineScrollRef.current;
    if (!scrollContainer) return;

    const rect = scrollContainer.getBoundingClientRect();
    if (rect.width === 0) return;

    const relativeX = event.clientX - rect.left + scrollContainer.scrollLeft;
    const clampedX = Math.min(Math.max(relativeX, 0), timelineWidthPx);
    const ratio = timelineWidthPx === 0 ? 0 : clampedX / timelineWidthPx;
    const nextTimestamp = timelineDurationSeconds * ratio;

    seekToTimestamp(nextTimestamp);
  };

  const clampZoom = (value: number) =>
    Math.min(MAX_ZOOM, Math.max(MIN_ZOOM, Number(value.toFixed(2))));

  const adjustZoom = (delta: number) => {
    setZoom((prev) => clampZoom(prev + delta));
  };

  const handleTimelineKeyDown: KeyboardEventHandler<HTMLDivElement> = (
    event,
  ) => {
    switch (event.key) {
      case "ArrowLeft":
        event.preventDefault();
        seekToTimestamp(playerCurrentTimestamp - 1);
        break;
      case "ArrowRight":
        event.preventDefault();
        seekToTimestamp(playerCurrentTimestamp + 1);
        break;
      case "Home":
        event.preventDefault();
        seekToTimestamp(0);
        break;
      case "End":
        event.preventDefault();
        seekToTimestamp(timelineDurationSeconds);
        break;
      case "=":
      case "+":
        if (event.ctrlKey || event.metaKey) {
          event.preventDefault();
          adjustZoom(ZOOM_STEP);
        }
        break;
      case "-":
      case "_":
        if (event.ctrlKey || event.metaKey) {
          event.preventDefault();
          adjustZoom(-ZOOM_STEP);
        }
        break;
      default:
        break;
    }
  };

  const handleZoomWheel: WheelEventHandler<HTMLDivElement> = (event) => {
    if (!(event.ctrlKey || event.metaKey)) return;
    event.preventDefault();
    const delta = event.deltaY < 0 ? ZOOM_STEP : -ZOOM_STEP;
    adjustZoom(delta);
  };

  const handleZoomInput = (event: ChangeEvent<HTMLInputElement>) => {
    setZoom(clampZoom(Number(event.target.value)));
  };

  const handleZoomButton = (delta: number) => () => {
    adjustZoom(delta);
  };

  const zoomPercentage = Math.round(zoom * 100);

  const BASE_PIXELS_PER_SECOND = 80;
  const pixelsPerSecond = BASE_PIXELS_PER_SECOND * zoom;
  const timelineWidthPx = pixelsPerSecond * timelineDurationSeconds;
  const pixelsPerMs = pixelsPerSecond / 1000;
  const timelineProgressPx = Math.min(
    Math.max(playerCurrentTimestamp * pixelsPerSecond, 0),
    timelineWidthPx,
  );

  const prevTimelineWidthRef = useRef(timelineWidthPx);

  useEffect(() => {
    const container = timelineScrollRef.current;
    if (!container) return;

    const previousWidth = prevTimelineWidthRef.current;
    const maxPreviousScroll = Math.max(
      previousWidth - container.clientWidth,
      1,
    );
    const scrollRatio =
      previousWidth > container.clientWidth
        ? container.scrollLeft / maxPreviousScroll
        : 0;

    requestAnimationFrame(() => {
      const maxScroll = Math.max(timelineWidthPx - container.clientWidth, 0);
      if (maxScroll > 0) {
        container.scrollLeft = scrollRatio * maxScroll;
      } else {
        container.scrollLeft = 0;
      }
      prevTimelineWidthRef.current = timelineWidthPx;
    });
  }, [timelineWidthPx]);

  return (
    <div className="border-t pb-2 border-border flex flex-col bg-background-light">
      <div className="relative border-b border-border bg-background-dark">
        <div className="relative flex items-center gap-6 px-2 py-2">
          <div className="h-full flex flex-col justify-center px-4 bg-muted/50 rounded-md font-mono cursor-default select-none shadow-inner">
            <div className="flex flex-row items-baseline font-thin tabular-nums">
              <span className="text-muted-foreground">
                {formattedCurrentMinutes}:
              </span>
              <span>{formattedCurrentSeconds}</span>
              <span className="text-muted-foreground/50 mx-2">/</span>
              <span className="text-sm opacity-50">
                <span className="text-muted-foreground">
                  {formattedTotalMinutes}:
                </span>
                {formattedTotalSeconds}
              </span>
            </div>
          </div>
          <div className="flex items-center justify-center">
            <VideoControls />
          </div>
        </div>
        <div className="fixed top-[calc(100vh-20rem)] right-2 flex items-center gap-2 bg-background-dark/95 px-3 py-2 z-50 border border-border/50 rounded-md shadow-lg">
          <span className="text-sm text-muted-foreground whitespace-nowrap">
            Zoom
          </span>
          <button
            type="button"
            className="px-2 py-1 text-sm rounded border border-border hover:bg-muted"
            onClick={handleZoomButton(-ZOOM_STEP)}
            aria-label="Zoom out"
          >
            -
          </button>
          <input
            type="range"
            min={MIN_ZOOM}
            max={MAX_ZOOM}
            step={ZOOM_STEP}
            value={zoom}
            onChange={handleZoomInput}
            aria-label="Timeline zoom"
            className="w-20"
          />
          <button
            type="button"
            className="px-2 py-1 text-sm rounded border border-border hover:bg-muted"
            onClick={handleZoomButton(ZOOM_STEP)}
            aria-label="Zoom in"
          >
            +
          </button>
          <span className="text-xs text-muted-foreground tabular-nums whitespace-nowrap">
            {zoomPercentage}%
          </span>
        </div>
      </div>
      <div
        className={cn(
          "min-h-64 max-h-72 h-full flex flex-row overflow-y-scroll transition-colors relative",
          {
            "bg-white/5": dragOverTracks,
          },
        )}
        onDragLeave={() => setDragOverTracks(false)}
      >
        <div
          className="flex flex-col justify-start w-full h-full relative"
          role="slider"
          aria-label="Timeline"
          aria-valuemin={0}
          aria-valuemax={timelineDurationSeconds}
          aria-valuenow={playerCurrentTimestamp}
          aria-valuetext={`${formattedCurrentMinutes}:${formattedCurrentSeconds}`}
          tabIndex={0}
          onClick={handleTimelineClick}
          onKeyDown={handleTimelineKeyDown}
        >
          <div className="flex-1 relative">
            <div
              className="pointer-events-none absolute z-50 top-12 bottom-0 w-[2px] bg-white/30 ms-4"
              style={{
                left: `${timelineProgressPx}px`,
              }}
            />
            <div
              ref={timelineScrollRef}
              className="relative h-full overflow-x-auto"
              onWheel={handleZoomWheel}
              data-timeline-zoom={zoom}
            >
              <div
                ref={timelineContentRef}
                className="relative min-h-full"
                style={{ width: `${timelineWidthPx}px` }}
              >
                <TimelineRuler
<<<<<<< HEAD
                  className="z-40"
=======
>>>>>>> b743c036
                  style={{ width: "100%" }}
                  duration={timelineDurationSeconds}
                  zoom={zoom}
                  timelineWidth={timelineWidthPx}
                />
                <div
                  className="relative z-30 flex timeline-container flex-col h-full mx-4 mt-12 gap-2 pb-2 pointer-events-auto"
                  onDragOver={handleOnDragOver}
                  onDrop={handleOnDrop}
                  style={{ width: "100%" }}
                >
                  {Object.entries(trackObj).map(([trackType, track]) =>
                    track ? (
                      <VideoTrackRow
                        key={track.id}
                        data={track}
                        pixelsPerMs={pixelsPerMs}
                        timelineDurationMs={timelineDurationMs}
                        style={{
                          minWidth: `${timelineWidthPx}px`,
                          width: `${timelineWidthPx}px`,
                        }}
                      />
                    ) : (
                      <div
                        key={`empty-track-${trackType}`}
                        className="flex flex-row relative w-full h-full timeline-container"
                        style={{ width: `${timelineWidthPx}px` }}
                      />
                    ),
                  )}
                </div>
              </div>
            </div>
          </div>
        </div>
      </div>
    </div>
  );
}<|MERGE_RESOLUTION|>--- conflicted
+++ resolved
@@ -462,10 +462,7 @@
                 style={{ width: `${timelineWidthPx}px` }}
               >
                 <TimelineRuler
-<<<<<<< HEAD
                   className="z-40"
-=======
->>>>>>> b743c036
                   style={{ width: "100%" }}
                   duration={timelineDurationSeconds}
                   zoom={zoom}
