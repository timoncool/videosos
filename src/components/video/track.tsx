import { db } from "@/data/db";
import {
  queryKeys,
  refreshVideoCache,
  useProjectMediaItems,
} from "@/data/queries";
import type { MediaItem, VideoKeyFrame, VideoTrack } from "@/data/schema";
import { useProjectId, useVideoProjectStore } from "@/data/store";
import { cn, resolveDuration, resolveMediaUrl, trackIcons } from "@/lib/utils";
import {
  keepPreviousData,
  useMutation,
  useQuery,
  useQueryClient,
} from "@tanstack/react-query";
import { TrashIcon } from "lucide-react";
import {
  type HTMLAttributes,
  type MouseEventHandler,
  createElement,
  useEffect,
  useMemo,
  useRef,
  useState,
} from "react";
import { WithTooltip } from "../ui/tooltip";

type VideoTrackRowProps = {
  data: VideoTrack;
  timelineDurationSeconds: number;
} & HTMLAttributes<HTMLDivElement>;

export function VideoTrackRow({
  data,
  timelineDurationSeconds,
  ...props
}: VideoTrackRowProps) {
  const { data: keyframes = [] } = useQuery({
    queryKey: ["frames", data],
    queryFn: () => db.keyFrames.keyFramesByTrack(data.id),
  });

  const mediaType = useMemo(() => keyframes[0]?.data.type, [keyframes]);
  const safeTimelineDuration = Math.max(timelineDurationSeconds, 1);
  const timelineDurationMs = safeTimelineDuration * 1000;

  return (
    <div
      className={cn(
        "relative w-full timeline-container",
        "flex flex-col select-none rounded overflow-hidden shrink-0",
        {
          "min-h-[64px]": mediaType,
          "min-h-[56px]": !mediaType,
        },
      )}
      {...props}
    >
      {keyframes.map((frame) => {
        const leftPercent = Math.min(
          (frame.timestamp / timelineDurationMs) * 100,
          100,
        );
        const widthPercent = Math.min(
          (frame.duration / timelineDurationMs) * 100,
          100,
        );

        return (
          <VideoTrackView
            key={frame.id}
            className="absolute top-0 bottom-0"
            style={{
              left: `${leftPercent.toFixed(2)}%`,
              width: `${widthPercent.toFixed(2)}%`,
            }}
            track={data}
            frame={frame}
            timelineDurationSeconds={safeTimelineDuration}
          />
        );
      })}
    </div>
  );
}

type AudioWaveformProps = {
  data: MediaItem;
};

function AudioWaveform({ data }: AudioWaveformProps) {
  const { data: waveform = [] } = useQuery({
    queryKey: ["media", "waveform", data.id],
    queryFn: async () => {
      if (data.metadata?.waveform && Array.isArray(data.metadata.waveform)) {
        return data.metadata.waveform;
      }

      const audioUrl = resolveMediaUrl(data);
      if (!audioUrl) {
        throw new Error("No media URL found");
      }

      try {
        const proxyUrl = `${window.location.origin}/api/download?url=${encodeURIComponent(audioUrl)}`;
        const response = await fetch(proxyUrl);
        const arrayBuffer = await response.arrayBuffer();

        const audioContext = new AudioContext();
        const audioBuffer = await audioContext.decodeAudioData(arrayBuffer);

        const pointsPerSecond = 5;
        const precision = 3;
        const channelData = audioBuffer.getChannelData(0);
        const duration = audioBuffer.duration;
        const totalPoints = Math.floor(duration * pointsPerSecond);
        const samplesPerPoint = Math.floor(channelData.length / totalPoints);

        const waveformData: number[] = [];
        for (let i = 0; i < totalPoints; i++) {
          const start = i * samplesPerPoint;
          const end = Math.min(start + samplesPerPoint, channelData.length);

          let sum = 0;
          for (let j = start; j < end; j++) {
            sum += channelData[j] * channelData[j];
          }
          const rms = Math.sqrt(sum / (end - start));
          waveformData.push(Number(rms.toFixed(precision)));
        }

        await db.media.update(data.id, {
          ...data,
          metadata: {
            ...data.metadata,
            waveform: waveformData,
          },
        });

        return waveformData;
      } catch (error) {
        console.error("Failed to generate waveform locally:", error);
        return [];
      }
    },
    placeholderData: keepPreviousData,
    staleTime: Number.POSITIVE_INFINITY,
  });

  const svgHeight = 100;

  if (waveform.length === 0) {
    return null;
  }

  return (
    <div className="h-full flex items-center overflow-hidden">
      <div className="w-full">
        <svg
          width="100%"
          height="80%"
          viewBox={`0 0 ${waveform.length} ${svgHeight}`}
          preserveAspectRatio="none"
        >
          <title>Audio Waveform</title>
          {waveform.map((v, index) => {
            const amplitude = Math.abs(v);
            const height = Math.max(amplitude * svgHeight, 2);
            const x = index;
            const y = (svgHeight - height) / 2;

            return (
              <rect
                key={`waveform-${index}-${x}`}
                x={x}
                y={y}
                width="1"
                height={height}
                className="fill-black/40"
                rx="4"
              />
            );
          })}
        </svg>
      </div>
    </div>
  );
}

type VideoTrackViewProps = {
  track: VideoTrack;
  frame: VideoKeyFrame;
  timelineDurationSeconds: number;
} & HTMLAttributes<HTMLDivElement>;

export function VideoTrackView({
  className,
  track,
  frame,
<<<<<<< HEAD
  timelineDurationSeconds,
=======
  style,
>>>>>>> fd27f30d
  ...props
}: VideoTrackViewProps) {
  const queryClient = useQueryClient();
  const deleteKeyframe = useMutation({
    mutationFn: () => db.keyFrames.delete(frame.id),
    onSuccess: () => refreshVideoCache(queryClient, track.projectId),
  });
  const handleOnDelete = () => {
    deleteKeyframe.mutate();
  };

  const isSelected = useVideoProjectStore((state) =>
    state.selectedKeyframes.includes(frame.id),
  );
  const selectKeyframe = useVideoProjectStore((state) => state.selectKeyframe);
  const handleOnClick: MouseEventHandler = (e) => {
    if (e.detail > 1) {
      return;
    }
    selectKeyframe(frame.id);
  };

  const projectId = useProjectId();
  const { data: mediaItems = [] } = useProjectMediaItems(projectId);

  const media = mediaItems.find((item) => item.id === frame.data.mediaId);
  const mediaUrl = media ? resolveMediaUrl(media) : null;

  const trackRef = useRef<HTMLDivElement>(null);
  const [isFocusing, setIsFocusing] = useState(false);
  const hasScrolledIntoView = useRef<boolean>(false);
  const highlightTimeoutRef = useRef<number | undefined>(undefined);
  const previousFrameIdRef = useRef<string | undefined>(undefined);

  useEffect(() => {
    const element = trackRef.current;
    if (!element) return;

    if (previousFrameIdRef.current !== frame.id) {
      hasScrolledIntoView.current = false;
      previousFrameIdRef.current = frame.id;
    }

    if (!isSelected) {
      hasScrolledIntoView.current = false;
      if (highlightTimeoutRef.current) {
        window.clearTimeout(highlightTimeoutRef.current);
        highlightTimeoutRef.current = undefined;
      }
      setIsFocusing(false);
      return;
    }

    if (!hasScrolledIntoView.current) {
      const container = element.closest(
        "[data-timeline-scroll-container]",
      ) as HTMLElement | null;

      if (container) {
        const containerRect = container.getBoundingClientRect();
        const frameRect = element.getBoundingClientRect();
        const guard = Math.min(containerRect.width * 0.1, 96);
        const isWithinViewport =
          frameRect.left >= containerRect.left + guard &&
          frameRect.right <= containerRect.right - guard;

        if (!isWithinViewport) {
          element.scrollIntoView({
            behavior: "smooth",
            block: "nearest",
            inline: "center",
          });
        }
      }

      hasScrolledIntoView.current = true;
    }

    setIsFocusing(true);
    if (highlightTimeoutRef.current) {
      window.clearTimeout(highlightTimeoutRef.current);
    }
    highlightTimeoutRef.current = window.setTimeout(() => {
      setIsFocusing(false);
      highlightTimeoutRef.current = undefined;
    }, 800);

    return () => {
      if (highlightTimeoutRef.current) {
        window.clearTimeout(highlightTimeoutRef.current);
        highlightTimeoutRef.current = undefined;
      }
    };
  }, [frame.id, isSelected]);

  const imageUrl = useMemo(() => {
    if (!media) return undefined;
    if (media.mediaType === "image") {
      return mediaUrl;
    }
    if (media.mediaType === "video") {
      return (
        media.metadata?.thumbnail_url ||
        media.input?.image_url ||
        media.metadata?.start_frame_url ||
        media.metadata?.end_frame_url
      );
    }
    return undefined;
  }, [media, mediaUrl]);

  // TODO improve missing data
  if (!media) return null;

  const label = media.mediaType ?? "unknown";

  const calculateBounds = () => {
    const trackElement = trackRef.current;
    const timelineElement = trackElement?.closest(
      ".timeline-container",
    ) as HTMLElement | null;
    const timelineRect = timelineElement?.getBoundingClientRect();
    const trackRect = trackElement?.getBoundingClientRect();

    if (!timelineRect || !trackRect || !trackElement)
      return { left: 0, right: 0 };

    const previousTrack = trackElement?.previousElementSibling;
    const nextTrack = trackElement?.nextElementSibling;

    const leftBound = previousTrack
      ? previousTrack.getBoundingClientRect().right - (timelineRect?.left || 0)
      : 0;
    const rightBound = nextTrack
      ? nextTrack.getBoundingClientRect().left -
        (timelineRect?.left || 0) -
        trackRect.width
      : timelineRect.width - trackRect.width;

    return {
      left: leftBound,
      right: rightBound,
    };
  };

  const handleMouseDown = (e: React.MouseEvent<HTMLDivElement>) => {
    if (
      (e.target as HTMLElement).closest(
        'button,[role="button"],a,input,textarea,select',
      )
    ) {
      return;
    }

    const trackElement = trackRef.current;
    if (!trackElement) return;
    const bounds = calculateBounds();
    const startX = e.clientX;
    const startLeft = trackElement.offsetLeft;
    const duplicateMode = e.ctrlKey || e.metaKey;
    const originalTimestamp = frame.timestamp;
    const originalLeftStyle = trackElement.style.left;
    let duplicateTimestamp = frame.timestamp;

    const safeTimelineDuration = Math.max(timelineDurationSeconds, 1);
    const timelineDurationMs = safeTimelineDuration * 1000;

    const applyLeftStyle = (timestamp: number) => {
      trackElement.style.left = `${((timestamp / timelineDurationMs) * 100).toFixed(4)}%`;
    };

    const handleMouseMove = (moveEvent: MouseEvent) => {
      const deltaX = moveEvent.clientX - startX;
      let newLeft = startLeft + deltaX;

      if (newLeft < bounds.left) {
        newLeft = bounds.left;
      } else if (newLeft > bounds.right) {
        newLeft = bounds.right;
      }

      const timelineElement = trackElement.closest(".timeline-container");
      const parentWidth = timelineElement
        ? (timelineElement as HTMLElement).offsetWidth
        : 1;
      const calculatedTimestamp =
        (newLeft / parentWidth) * safeTimelineDuration;
      const sanitizedTimestamp =
        (calculatedTimestamp < 0 ? 0 : calculatedTimestamp) * 1000;

      if (duplicateMode) {
        duplicateTimestamp = sanitizedTimestamp;
        applyLeftStyle(sanitizedTimestamp);
        return;
      }

      frame.timestamp = sanitizedTimestamp;
      applyLeftStyle(frame.timestamp);
      db.keyFrames.update(frame.id, { timestamp: frame.timestamp });
    };

    const handleMouseUp = async () => {
      document.removeEventListener("mousemove", handleMouseMove);
      document.removeEventListener("mouseup", handleMouseUp);

      if (duplicateMode) {
        if (originalLeftStyle) {
          trackElement.style.left = originalLeftStyle;
        } else {
          applyLeftStyle(originalTimestamp);
        }

        const newId = await db.keyFrames.create({
          trackId: frame.trackId,
          data: { ...frame.data },
          timestamp: duplicateTimestamp,
          duration: frame.duration,
        });
        if (typeof newId === "string") {
          selectKeyframe(newId);
        }
        await refreshVideoCache(queryClient, projectId);
      }

      queryClient.invalidateQueries({
        queryKey: queryKeys.projectPreview(projectId),
      });
    };

    document.addEventListener("mousemove", handleMouseMove);
    document.addEventListener("mouseup", handleMouseUp);
  };

  const handleResize = (
    e: React.MouseEvent<HTMLDivElement>,
    direction: "left" | "right",
  ) => {
    e.stopPropagation();
    const trackElement = trackRef.current;
    if (!trackElement) return;
    const startX = e.clientX;
    const startWidth = trackElement.offsetWidth;
    const safeTimelineDuration = Math.max(timelineDurationSeconds, 1);
    const timelineDurationMs = safeTimelineDuration * 1000;

    const handleMouseMove = (moveEvent: MouseEvent) => {
      const deltaX = moveEvent.clientX - startX;
      let newWidth = startWidth + (direction === "right" ? deltaX : -deltaX);

      const minDuration = 1000;
      const mediaDuration = resolveDuration(media) ?? 5000;
      const maxDuration = Math.min(mediaDuration, timelineDurationMs);

      const timelineElement = trackElement.closest(".timeline-container");
      const parentWidth = timelineElement
        ? (timelineElement as HTMLElement).offsetWidth
        : 1;
      let newDuration = (newWidth / parentWidth) * safeTimelineDuration * 1000;

      if (newDuration < minDuration) {
        newWidth = (minDuration / timelineDurationMs) * parentWidth;
        newDuration = minDuration;
      } else if (newDuration > maxDuration) {
        newWidth = (maxDuration / timelineDurationMs) * parentWidth;
        newDuration = maxDuration;
      }

      frame.duration = newDuration;
      trackElement.style.width = `${((frame.duration / timelineDurationMs) * 100).toFixed(4)}%`;
    };

    const handleMouseUp = () => {
      frame.duration = Math.round(frame.duration / 100) * 100;
      trackElement.style.width = `${((frame.duration / timelineDurationMs) * 100).toFixed(4)}%`;
      db.keyFrames.update(frame.id, { duration: frame.duration });
      queryClient.invalidateQueries({
        queryKey: queryKeys.projectPreview(projectId),
      });
      document.removeEventListener("mousemove", handleMouseMove);
      document.removeEventListener("mouseup", handleMouseUp);
    };

    document.addEventListener("mousemove", handleMouseMove);
    document.addEventListener("mouseup", handleMouseUp);
  };

  return (
    <div
      ref={trackRef}
      onMouseDown={handleMouseDown}
      onContextMenu={(e) => e.preventDefault()}
      aria-checked={isSelected}
      onClick={handleOnClick}
      className={cn(
        "flex flex-col border border-white/10 rounded-lg relative transition-shadow transition-colors",
        {
          "ring-2 ring-sky-300/70 shadow-[0_0_0_1px_rgba(56,189,248,0.35)]":
            isSelected,
        },
        className,
      )}
      style={{
        ...(style ?? {}),
        scrollMarginInline: "96px",
        scrollMarginBlock: "16px",
      }}
      {...props}
    >
      {isFocusing && (
        <span className="pointer-events-none absolute inset-0 rounded-lg border-2 border-sky-200/70 backdrop-blur-[1px] timeline-focus-ring" />
      )}
      <div
        className={cn(
          "flex flex-col select-none rounded overflow-hidden group h-full",
          {
            "bg-sky-600": track.type === "video",
            "bg-teal-500": track.type === "music",
            "bg-indigo-500": track.type === "voiceover",
          },
        )}
      >
        <div className="relative z-60 p-0.5 pl-1 bg-black/10 flex flex-row items-center pointer-events-auto">
          <div className="flex flex-row gap-1 text-sm items-center font-semibold text-white/60 w-full">
            <div className="flex flex-row truncate gap-1 items-center">
              {createElement(trackIcons[track.type], {
                className: "w-5 h-5 text-white",
              } as React.ComponentProps<
                (typeof trackIcons)[typeof track.type]
              >)}
              <span className="line-clamp-1 truncate text-sm mb-[2px] w-full ">
                {media.input?.prompt || label}
              </span>
            </div>
            <div className="flex flex-row shrink-0 flex-1 items-center justify-end">
              <WithTooltip tooltip="Remove content">
                <button
                  type="button"
                  className="p-1 rounded hover:bg-black/5 group-hover:text-white"
                  onPointerDownCapture={(e) => e.stopPropagation()}
                  onMouseDown={(e) => e.stopPropagation()}
                  onClick={(e) => {
                    e.stopPropagation();
                    handleOnDelete();
                  }}
                >
                  <TrashIcon className="w-3 h-3 text-white" />
                </button>
              </WithTooltip>
            </div>
          </div>
        </div>
        <div
          className="p-px flex-1 items-center bg-repeat-x h-full max-h-full overflow-hidden relative"
          style={
            imageUrl
              ? {
                  background: `url(${imageUrl})`,
                  backgroundSize: "auto 100%",
                }
              : undefined
          }
        >
          {(media.mediaType === "music" || media.mediaType === "voiceover") && (
            <AudioWaveform data={media} />
          )}
          <div
            className={cn(
              "absolute right-0 z-50 top-0 bg-black/20 group-hover:bg-black/40",
              "rounded-md bottom-0 w-2 m-1 p-px cursor-ew-resize backdrop-blur-md text-white/40",
              "transition-colors flex flex-col items-center justify-center text-xs tracking-tighter",
            )}
            onMouseDown={(e) => handleResize(e, "right")}
          >
            <span className="flex gap-[1px]">
              <span className="w-px h-2 rounded bg-white/40" />
              <span className="w-px h-2 rounded bg-white/40" />
            </span>
          </div>
        </div>
      </div>
    </div>
  );
}<|MERGE_RESOLUTION|>--- conflicted
+++ resolved
@@ -197,11 +197,8 @@
   className,
   track,
   frame,
-<<<<<<< HEAD
   timelineDurationSeconds,
-=======
   style,
->>>>>>> fd27f30d
   ...props
 }: VideoTrackViewProps) {
   const queryClient = useQueryClient();
