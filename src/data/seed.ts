import { db } from "@/data/db";
import type {
  MediaItem,
  VideoKeyFrame,
  VideoProject,
  VideoTrack,
} from "./schema";

type ProjectSeed = {
  project: VideoProject;
  media: MediaItem[];
  tracks: VideoTrack[];
  keyframes: VideoKeyFrame[];
};

const TEMPLATE_PROJECT_SEED: ProjectSeed = {
  project: {
    title: "The morning brew",
    description:
      "A starter project that shows off the features of the video editor.",
    aspectRatio: "16:9",
    id: "433685b7-3494-4a56-9657-c1522686139d",
<<<<<<< HEAD
    timelineDuration: 30,
=======
    duration: 30000,
>>>>>>> fd27f30d
  },
  media: [
    {
      projectId: "433685b7-3494-4a56-9657-c1522686139d",
      createdAt: 1737486876353,
      mediaType: "music",
      kind: "generated",
      endpointId: "fal-ai/stable-audio",
      requestId: "7d2d12f8-41d8-4e20-87a1-d4fdf8a7a28b",
      status: "completed",
      input: {
        prompt: "lofi beats, chill morning song in a bossa nova style",
        seconds_total: 17,
      },
      id: "c41cbde0-680b-4dd3-a94e-04d66726a1ed",
      output: {
        audio_file: {
          url: "https://v2.fal.media/files/c8c6eb5859584e9382ac7c6202a98ac2_tmpla47ie4n.wav",
          content_type: "application/octet-stream",
          file_name: "tmpla47ie4n.wav",
          file_size: 2998878,
        },
      },
      metadata: {
        media_type: "audio",
        url: "https://v2.fal.media/files/c8c6eb5859584e9382ac7c6202a98ac2_tmpla47ie4n.wav",
        content_type: "audio/wav",
        file_name: "c8c6eb5859584e9382ac7c6202a98ac2_tmpla47ie4n.wav",
        file_size: 2998878,
        duration: 17,
        bitrate: 1411236,
        codec: "pcm_s16le",
        container: "wav",
        channels: 2,
        sample_rate: 44100,
      },
    },
    {
      projectId: "433685b7-3494-4a56-9657-c1522686139d",
      createdAt: 1737486790214,
      mediaType: "voiceover",
      kind: "generated",
      endpointId: "fal-ai/playht/tts/v3",
      requestId: "991f473d-7e15-48d1-bc01-fe033d7f7773",
      status: "completed",
      input: {
        prompt: "There's nothing like a fresh cup of coffee in a sunny morning",
        seconds_total: 30,
        voice: "Cecil (English (GB)/British)",
        input: "There's nothing like a fresh cup of coffee in a sunny morning",
      },
      id: "1b8473a5-7a50-4354-be7a-3d3d5c1edc58",
      output: {
        audio: {
          url: "https://v3.fal.media/files/rabbit/cZzZVGe4ugQEAMBruZvgh_01a71259-c5f1-4fc2-940e-98f1ddc0d34a.mp3",
          content_type: "audio/mpeg",
          file_name: "01a71259-c5f1-4fc2-940e-98f1ddc0d34a.mp3",
          file_size: 71469,
          duration: 2.946,
        },
      },
      metadata: {
        media_type: "audio",
        url: "https://v3.fal.media/files/rabbit/cZzZVGe4ugQEAMBruZvgh_01a71259-c5f1-4fc2-940e-98f1ddc0d34a.mp3",
        content_type: "audio/mp3",
        file_name:
          "cZzZVGe4ugQEAMBruZvgh_01a71259-c5f1-4fc2-940e-98f1ddc0d34a.mp3",
        file_size: 71469,
        duration: 2.976,
        bitrate: 192120,
        codec: "mp3",
        container: "mp3",
        channels: 1,
        sample_rate: 48000,
      },
    },
    {
      projectId: "433685b7-3494-4a56-9657-c1522686139d",
      createdAt: 1737486533032,
      mediaType: "video",
      kind: "generated",
      endpointId: "fal-ai/minimax/video-01-live/image-to-video",
      requestId: "994b9ca4-a710-4c50-ab1e-ebd5fb2b3648",
      status: "completed",
      input: {
        prompt: "Coffee beans grinding on a morning setting",
        image_url: "https://fal.media/files/rabbit/lqoM2SZ6yArJG4dc5i6Eu.png",
        aspect_ratio: "16:9",
      },
      id: "89e9a2f8-a6a7-445d-bf45-f489395db200",
      output: {
        video: {
          url: "https://fal.media/files/koala/3xD7JOTCNYwUwiOaV047W_output.mp4",
          content_type: "video/mp4",
          file_name: "output.mp4",
          file_size: 372192,
        },
      },
      metadata: {
        media_type: "video",
        url: "https://fal.media/files/koala/3xD7JOTCNYwUwiOaV047W_output.mp4",
        content_type: "video/mov",
        file_name: "3xD7JOTCNYwUwiOaV047W_output.mp4",
        file_size: 372192,
        duration: 5.64,
        bitrate: 527931,
        codec: "h264",
        container: "mov",
        fps: 25,
        frame_count: 141,
        timebase: "1/12800",
        resolution: {
          aspect_ratio: "16:9",
          width: 1280,
          height: 720,
        },
        format: {
          container: "mov",
          video_codec: "h264",
          profile: "High",
          level: 31,
          pixel_format: "yuv420p",
          bitrate: 527931,
        },
        audio: null,
        start_frame_url: null,
        end_frame_url: null,
      },
    },
    {
      projectId: "433685b7-3494-4a56-9657-c1522686139d",
      createdAt: 1737486526606,
      mediaType: "video",
      kind: "generated",
      endpointId: "fal-ai/minimax/video-01-live/image-to-video",
      requestId: "830a26dc-e7ec-4509-b12d-15deeb619c37",
      status: "completed",
      input: {
        prompt:
          "a steaming cup of coffee on a cozy morning scene, with the warm sunlight peeking through the blinds, as the sound of gentle brewing fills the air.",
        image_url: "https://fal.media/files/koala/zyEDUZ9j-AsNCatPaFmYO.png",
        aspect_ratio: "16:9",
      },
      id: "4fc9a50b-6a3c-47ef-93e8-48341b4f050e",
      output: {
        video: {
          url: "https://fal.media/files/kangaroo/tusxIei9BCsgat_K0H_Dr_output.mp4",
          content_type: "video/mp4",
          file_name: "output.mp4",
          file_size: 389484,
        },
      },
      metadata: {
        media_type: "video",
        url: "https://fal.media/files/kangaroo/tusxIei9BCsgat_K0H_Dr_output.mp4",
        content_type: "video/mov",
        file_name: "tusxIei9BCsgat_K0H_Dr_output.mp4",
        file_size: 389484,
        duration: 5.64,
        bitrate: 552459,
        codec: "h264",
        container: "mov",
        fps: 25,
        frame_count: 141,
        timebase: "1/12800",
        resolution: {
          aspect_ratio: "16:9",
          width: 1280,
          height: 720,
        },
        format: {
          container: "mov",
          video_codec: "h264",
          profile: "High",
          level: 31,
          pixel_format: "yuv420p",
          bitrate: 552459,
        },
        audio: null,
        start_frame_url: null,
        end_frame_url: null,
      },
    },
    {
      projectId: "433685b7-3494-4a56-9657-c1522686139d",
      createdAt: 1737486511674,
      mediaType: "image",
      kind: "generated",
      endpointId: "fal-ai/flux/dev",
      requestId: "69ee44e4-b55f-475c-8691-fd88ed8af293",
      status: "completed",
      input: {
        prompt: "Coffee beans grinding on a morning setting",
        image_size: "landscape_16_9",
        seconds_total: 30,
      },
      id: "92f32f84-c11e-4e26-afd9-c73d4ac88c25",
      output: {
        images: [
          {
            url: "https://fal.media/files/rabbit/lqoM2SZ6yArJG4dc5i6Eu.png",
            width: 1024,
            height: 576,
            content_type: "image/jpeg",
          },
        ],
        timings: {
          inference: 1.5897783394902945,
        },
        seed: 2349012095,
        has_nsfw_concepts: [false],
        prompt: "Coffee beans grinding on a morning setting",
      },
    },
    {
      projectId: "433685b7-3494-4a56-9657-c1522686139d",
      createdAt: 1737486437745,
      mediaType: "image",
      kind: "generated",
      endpointId: "fal-ai/flux/dev",
      requestId: "e62ee21f-270f-4260-a1d0-139494a8e3f3",
      status: "completed",
      input: {
        prompt:
          "a steaming cup of coffee on a cozy morning scene, with the warm sunlight peeking through the blinds, as the sound of gentle brewing fills the air.",
        image_size: "landscape_16_9",
        seconds_total: 30,
      },
      id: "25a45955-5274-433b-8cdb-8387ecff5157",
      output: {
        images: [
          {
            url: "https://fal.media/files/koala/zyEDUZ9j-AsNCatPaFmYO.png",
            width: 1024,
            height: 576,
            content_type: "image/jpeg",
          },
        ],
        timings: {
          inference: 1.599838787689805,
        },
        seed: 3670790609,
        has_nsfw_concepts: [false],
        prompt:
          "a steaming cup of coffee on a cozy morning scene, with the warm sunlight peeking through the blinds, as the sound of gentle brewing fills the air.",
      },
    },
    {
      projectId: "433685b7-3494-4a56-9657-c1522686139d",
      createdAt: 1737486370974,
      mediaType: "video",
      kind: "generated",
      endpointId: "fal-ai/minimax/video-01-live/image-to-video",
      requestId: "278d33fc-2eb9-4aaa-9f61-2851c5a82fbb",
      status: "completed",
      input: {
        prompt:
          "Image of a steaming cup of coffee in a quiet morning setting, showcasing the morning brew process, using the Coffee machine as a central feature",
        image_url: "https://fal.media/files/kangaroo/w0qQbeIhqmZfEttswt-HD.png",
        aspect_ratio: "16:9",
      },
      id: "40cec777-9f45-465a-ace4-4fdc4000fa9e",
      output: {
        video: {
          url: "https://fal.media/files/tiger/3MaLDMcELHRLdI_wpaeIB_output.mp4",
          content_type: "video/mp4",
          file_name: "output.mp4",
          file_size: 398174,
        },
      },
      metadata: {
        media_type: "video",
        url: "https://fal.media/files/tiger/3MaLDMcELHRLdI_wpaeIB_output.mp4",
        content_type: "video/mov",
        file_name: "3MaLDMcELHRLdI_wpaeIB_output.mp4",
        file_size: 398174,
        duration: 5.64,
        bitrate: 564785,
        codec: "h264",
        container: "mov",
        fps: 25,
        frame_count: 141,
        timebase: "1/12800",
        resolution: {
          aspect_ratio: "16:9",
          width: 1280,
          height: 720,
        },
        format: {
          container: "mov",
          video_codec: "h264",
          profile: "High",
          level: 31,
          pixel_format: "yuv420p",
          bitrate: 564785,
        },
        audio: null,
        start_frame_url: null,
        end_frame_url: null,
      },
    },
    {
      projectId: "433685b7-3494-4a56-9657-c1522686139d",
      createdAt: 1737486358044,
      mediaType: "image",
      kind: "generated",
      endpointId: "fal-ai/flux/dev",
      requestId: "a1adf628-cc0a-4700-ba06-0aa8a96cb5e8",
      status: "completed",
      input: {
        prompt:
          "Image of a steaming cup of coffee in a quiet morning setting, showcasing the morning brew process, using the Coffee machine as a central feature",
        image_size: "landscape_16_9",
        seconds_total: 30,
      },
      id: "8e1fc138-a967-4d05-8cbf-aeb6e8e643e4",
      output: {
        images: [
          {
            url: "https://fal.media/files/kangaroo/w0qQbeIhqmZfEttswt-HD.png",
            width: 1024,
            height: 576,
            content_type: "image/jpeg",
          },
        ],
        timings: {
          inference: 1.603529468877241,
        },
        seed: 20684661,
        has_nsfw_concepts: [false],
        prompt:
          "Image of a steaming cup of coffee in a quiet morning setting, showcasing the morning brew process, using the Coffee machine as a central feature",
      },
    },
  ],
  tracks: [
    {
      projectId: "433685b7-3494-4a56-9657-c1522686139d",
      type: "voiceover",
      label: "voiceover",
      locked: true,
      id: "04bd485f-0856-485c-96cf-5b698c690c39",
    },
    {
      projectId: "433685b7-3494-4a56-9657-c1522686139d",
      type: "video",
      label: "video",
      locked: true,
      id: "700049df-22c3-4419-b886-c9b200851ac8",
    },
    {
      projectId: "433685b7-3494-4a56-9657-c1522686139d",
      type: "music",
      label: "music",
      locked: true,
      id: "dc875d02-e09c-4d57-9d71-1c152e1a5798",
    },
  ],
  keyframes: [
    {
      trackId: "04bd485f-0856-485c-96cf-5b698c690c39",
      data: {
        mediaId: "1b8473a5-7a50-4354-be7a-3d3d5c1edc58",
        type: "prompt",
        prompt: "There's nothing like a fresh cup of coffee in a sunny morning",
      },
      timestamp: 9207.920792079207,
      duration: 2976,
      id: "5682fa05-4f24-40e1-9de9-c4db1ed8aeff",
    },
    {
      trackId: "700049df-22c3-4419-b886-c9b200851ac8",
      data: {
        mediaId: "89e9a2f8-a6a7-445d-bf45-f489395db200",
        type: "image",
        prompt: "Coffee beans grinding on a morning setting",
      },
      timestamp: 1,
      duration: 5640,
      id: "e0ad9534-267d-47fb-b512-a723e7ac04c6",
    } as VideoKeyFrame,
    {
      trackId: "700049df-22c3-4419-b886-c9b200851ac8",
      data: {
        mediaId: "40cec777-9f45-465a-ace4-4fdc4000fa9e",
        type: "image",
        prompt:
          "Image of a steaming cup of coffee in a quiet morning setting, showcasing the morning brew process, using the Coffee machine as a central feature",
        url: "",
      },
      timestamp: 5642,
      duration: 5640,
      id: "2596b76f-a198-49a9-bcd8-6f8263fd45b1",
    } as VideoKeyFrame,
    {
      trackId: "700049df-22c3-4419-b886-c9b200851ac8",
      data: {
        mediaId: "4fc9a50b-6a3c-47ef-93e8-48341b4f050e",
        type: "image",
        prompt:
          "a steaming cup of coffee on a cozy morning scene, with the warm sunlight peeking through the blinds, as the sound of gentle brewing fills the air.",
        url: "",
      },
      timestamp: 11283,
      duration: 5640,
      id: "7e846b84-934b-49a2-a9ac-6b21ca7edb98",
    },
    {
      trackId: "dc875d02-e09c-4d57-9d71-1c152e1a5798",
      data: {
        mediaId: "c41cbde0-680b-4dd3-a94e-04d66726a1ed",
        type: "prompt",
        prompt: "lofi beats, chill morning song in a bossa nova style",
      },
      timestamp: 1,
      duration: 17000,
      id: "2c2fc7a7-76d8-48a6-b53d-b89cf09e249b",
    },
  ],
};

export const seedDatabase = async () => {
  await db.projects.create(TEMPLATE_PROJECT_SEED.project);
  await Promise.all(TEMPLATE_PROJECT_SEED.media.map(db.media.create));
  await Promise.all(TEMPLATE_PROJECT_SEED.tracks.map(db.tracks.create));
  await Promise.all(TEMPLATE_PROJECT_SEED.keyframes.map(db.keyFrames.create));
};<|MERGE_RESOLUTION|>--- conflicted
+++ resolved
@@ -20,11 +20,7 @@
       "A starter project that shows off the features of the video editor.",
     aspectRatio: "16:9",
     id: "433685b7-3494-4a56-9657-c1522686139d",
-<<<<<<< HEAD
-    timelineDuration: 30,
-=======
     duration: 30000,
->>>>>>> fd27f30d
   },
   media: [
     {
